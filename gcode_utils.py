# gcode_utils.py
#
# G-Code manipulation utility functions.
#
# Copyright (c) Doug Harriman (doug.harriman@gmail.com)
#

# Methods yet to be implemented:
# TODO: Speed and power value changes.
# TODO: Rotate & RotateAbout.  Requires tracking of point state
# TODO: Rotate: If you center you can rotate.
# TODO: Array: rect or rotational arrays.
# TODO: Fill: Fill the given 2D space (scale up/down & center)
# TODO: Unit conversion in <-> mm.  Include changing Gxx to set units.
# TODO: Read units from file.
# TODO: Convert spindle commands to laser commands.  One way?
# TODO: Concatenate G-Code files.  Might want to deal with headers.

import copy
import re
import os
import numpy as np
from invoke import task


<<<<<<< HEAD
=======
class ZBlock:
    def __init__(
        self, lines: list = [], x: float = None, y: float = None, z: float = None
    ) -> None:
        # Defaults
        self._z = None
        self._x_start = x
        self._y_start = y
        self._z_start = z

        self._re_num = "([+-]?[0-9.]+)"

        if not isinstance(lines, list):
            raise ValueError("lines must be a list.")
        lines = [line.strip() for line in lines if line.strip() != ""]
        self._lines = lines
        self._lines[-1] += "\n"

        # Current z
        res = re.search(f"Z{self._re_num}", self._lines[0])
        if res:
            self._z = float(res[0].replace("Z", ""))

    def __repr__(self) -> str:
        return f"ZBlock(z={self.z}, lines={len(self._lines)}, start=[{self.xstart},{self.ystart},{self.zstart}])"

    @property
    def z(self) -> float:
        """
        Z position of this block

        Returns:
            float: Z position
        """
        return self._z

    @z.setter
    def z(self, value: float) -> None:
        if not isinstance(value, float):
            value = float(value)

        # Modify first line of G-code
        self._lines[0] = re.sub(f"Z{self._re_num}", f"Z{value}", self._lines[0])
        self._z = value

    @property
    def lines(self) -> list:
        """
        G-code for block as a list of individual lines.

        Returns:
            list: G-code lines for block
        """
        return self._lines

    @property
    def gcode(self) -> str:
        """
        G-code for block.

        Returns:
            str: G-code for block.
        """

        return "\n".join(self._lines)

    @property
    def zstart(self) -> float:
        """
        Z position prior to this block

        Raises:
            ValueError: _description_

        Returns:
            _type_: _description_
        """

        return self._z_start

    @property
    def xstart(self) -> float:
        """
        X position prior to this block.

        Raises:
            ValueError: _description_

        Returns:
            np.float: _description_
        """
        return self._x_start

    @property
    def ystart(self) -> float:
        """
        X position prior to this block.

        Raises:
            ValueError: _description_

        Returns:
            np.float: _description_
        """
        return self._y_start

    @property
    def start(self) -> str:
        """
        G0 command going to XYZ position prior to this block.
        Useful if block is replicated to get back to starting position.

        Returns:
            str: G-code to preposition ahead of this block.
        """

        gcode = ""
        if self._x_start is not None:
            gcode += f"G0 X{self._x_start} "
        if self._y_start is not None:
            gcode += f"Y{self._y_start} "
        if self._z_start is not None:
            gcode += f"Z{self._z_start} "

        gcode = gcode.strip()
        gcode += "\n"

        return gcode

    def prepend(self, gcode: str = ""):
        """
        Prepend specified G-code to this block.

        Args:
            gcode (str, optional): G-code to prepend. Defaults to ''.
        """

        if not isinstance(gcode, str):
            raise ValueError("gcode must be a string.")

        self._lines.insert(0, gcode)

    def append(self, gcode: str = ""):
        """
        Append specified G-code to this block.

        Args:
            gcode (str, optional): G-code to append. Defaults to ''.
        """

        if not isinstance(gcode, str):
            raise ValueError("gcode must be a string.")

        self._lines.append(gcode)


>>>>>>> 72bf1050
class GcodeUtils:
    """
    G-Code utility class.

    This class provides methods for manipulation of G-Code
    positions with elementery geometric transforms.

    NOTE: Meant for operation on simple G-Code.  Only the simplest
          G-Code files should be expected to be able to be transformed
          without error.  If the source file uses relative positioning
          or multiple coordinate systems, geometric operations will
          cause unintended errors.
    """

    # File related data
    _filename = None
    _gcode = None  # G-Code string

    _re_num = "([+-]?[0-9.]+)"

    def __init__(self, file: str = None, gcode: str = None):
        if file is not None:
            self.Load(file)

        if gcode is not None:
            self.gcode = gcode

    def __str__(self) -> str:
        return self._gcode

    def _to_str(self, value) -> str:
        """
        Converts a numeric scalar to a string value, making integer if possible.
        """
        if np.mod(value, 1) == 0:
            # Integer
            return str(int(value))
        else:
            return format(value, "0.3f")

    @property
    def filename(self) -> str:
        """
        Returns name of G-Code file loaded for processing.
        """
        return self._filename

    @property
    def gcode(self) -> str:
        """
        G-Code string.
        """
        return self._gcode

    @gcode.setter
    def gcode(self, value: str):
        self._gcode = value

    def Load(self, filename: str):
        """
        Loads a G-code file for processing.

        Parameters
        ----------
        filename: str
            Name of file to load with path.
        """
        with open(filename, "r") as fp:
            self._gcode = fp.read()

        # Store file name if everything worked out.
        self._filename = filename

    def Save(self):
        """
        Saves current G-Code string back to file from which it was loaded.

        See also: GcodeUtils.SaveAs
        """
        self.SaveAs(self._filename)

    def SaveAs(self, filename: str):
        """
        Saves current G-Code string back to specified file name.

        See also: GcodeUtils.Save
        """
        with open(filename, "w") as fp:
            fp.write(self._gcode)

<<<<<<< HEAD
    def Translate(
        self, x: float = 0, y: float = 0, z: float = 0, xyz: np.array = None
    ):
=======
    def Translate(self, x: float = 0, y: float = 0, z: float = 0, xyz: np.array = None):
>>>>>>> 72bf1050
        """
        Translates G-code by the specified X, Y and Z distances.

        Parameters
        ----------
        x:float
            X direction translation distance.  Default is 0.

        y:float
            Y direction translation distance.  Default is 0.

        z:float
            Z direction translation distance.  Default is 0.
        """

        # Support array input.
        if xyz is not None:
            x = xyz[0]
            y = xyz[1]
            z = xyz[2]

        # Replacement functions
        def offset_x(match):
            value = float(match.group(1)) + x
            value = self._to_str(value)
            return f"X{value}"

        def offset_y(match):
            value = float(match.group(1)) + y
            value = self._to_str(value)
            return f"Y{value}"

        def offset_z(match):
            value = float(match.group(1)) + z
            value = self._to_str(value)
            return f"Z{value}"
<<<<<<< HEAD

        self._gcode = re.sub(f"X{self._re_num}", offset_x, self._gcode)
        self._gcode = re.sub(f"Y{self._re_num}", offset_y, self._gcode)
        self._gcode = re.sub(f"Z{self._re_num}", offset_z, self._gcode)
=======

        self._gcode = re.sub(f"X{self._re_num}", offset_x, self._gcode)
        self._gcode = re.sub(f"Y{self._re_num}", offset_y, self._gcode)
        self._gcode = re.sub(f"Z{self._re_num}", offset_z, self._gcode)

    def MirrorY(self):
        """
        Mirrors G-Code about the Y-axis.

        See also: GcodeUtils.MirrorX
        """

        # Have to handle circle/arc mode also

        # Replacement functions
        def mirror_y(match):
            value = float(match.group(1)) * -1
            value = self._to_str(value)
            return f"X{value}"

        def mirror_i(match):
            value = float(match.group(1)) * -1
            value = self._to_str(value)
            return f"I{value}"

        self._gcode = re.sub(f"X{self._re_num}", mirror_y, self._gcode)
        self._gcode = re.sub(f"I{self._re_num}", mirror_i, self._gcode)

    def MirrorX(self):
        """
        Mirrors G-Code about the X-axis.

        See also: GcodeUtils.MirrorY
        """

        # Have to handle circle/arc mode also

        # Replacement functions
        def mirror_x(match):
            value = float(match.group(1)) * -1
            value = self._to_str(value)
            return f"Y{value}"

        def mirror_j(match):
            value = float(match.group(1)) * -1
            value = self._to_str(value)
            return f"J{value}"

        self._gcode = re.sub(f"Y{self._re_num}", mirror_x, self._gcode)
        self._gcode = re.sub(f"J{self._re_num}", mirror_j, self._gcode)
>>>>>>> 72bf1050

    def Extents(self) -> np.array:
        """
        Calculates extents of G-code in workspace.
        Note: If moves to origin/home are in code, those will be included.

        Returns
        -------
        tuple
            (x_min,y_min,z_min,x_max,y_max,z_max) for extreme corners of bounding box.

        See also: GcodeUtils.Center
        """
        # TODO: Figure out how to remove origin inclusion constraint.  Filter out G0/G1 X0,Y0?

        # Iterate through all matches for each dimension.
        x_min = y_min = z_min = np.inf
        x_max = y_max = z_max = -np.inf
        for match in re.finditer("X" + self._re_num, self._gcode):
            val = float(match.group(1))
            if val < x_min:
                x_min = val
            elif val > x_max:
                x_max = val

        for match in re.finditer("Y" + self._re_num, self._gcode):
            val = float(match.group(1))
            if val < y_min:
                y_min = val
            elif val > y_max:
                y_max = val

        for match in re.finditer("Z" + self._re_num, self._gcode):
            val = float(match.group(1))
            if val < z_min:
                z_min = val
            elif val > z_max:
                z_max = val

        # Package
        ext = np.array([x_min, y_min, z_min, x_max, y_max, z_max])

        # Clean up inf's
        ext[np.isinf(ext)] = 0

        return ext

    def Center(self) -> np.array:
        """
        Returns coordinate of center of G-Code points.

        Returns
        -------
        center: numpy.array
            [center_x, center_y, center_z]

        See also: GcodeUtils.Extents
        """

        ext = self.Extents()
        center = np.array(
            [
                (ext[0] + ext[3]) / 2,
                (ext[0 + 1] + ext[3 + 1]) / 2,
                (ext[0 + 2] + ext[3 + 2]) / 2,
            ]
        )
        return center

    def TranslateCenter(self):
        """
        Translates G-Code so that it is centered at the origin/home position.

        See also: GcodeUtils.TranslateLowerLeft
        """
        center = self.Center()
        self.Translate(xyz=-center)

    def TranslateLowerLeft(self):
        """
        Translates G-Code so that lower left corner is at the origin/home position.

        See also: GcodeUtils.TranslateCenter
        """
        ext = self.Extents()
        self.Translate(xyz=-ext)

    def TranslateLowerRight(self):
        """
        Translates G-Code so that lower right corner is at the origin/home position.

        See also: GcodeUtils.TranslateCenter
        """
        ext = self.Extents()
        self.Translate(x=-ext[3], y=-ext[1], z=-ext[2])

    def TranslateUpperLeft(self):
        """
        Translates G-Code so that upper left corner is at the origin/home position.

        See also: GcodeUtils.TranslateCenter
        """
        ext = self.Extents()
        self.Translate(x=-ext[0], y=-ext[4], z=-ext[5])

    def TranslateUpperRight(self):
        """
        Translates G-Code so that upper right corner is at the origin/home position.

        See also: GcodeUtils.TranslateCenter
        """
        ext = self.Extents()
        self.Translate(x=-ext[3], y=-ext[4], z=-ext[5])

    def Scale(self, scale_factor: float = 1.0):
        """
        Performs an in-place scaling of the G-Code.

        Parameters
        ----------
        scale_factor: float
            G-Code is scaled by this value. >1 => increase in size,
            <1 => decrease in size
        """

        # Steps:
        # - find our center
        # - scale all values
        # - find our new center
        # - tranlate back to our original center
        center_pre = self.Center()

        # Helper functions
        def scale_x(match):
            value = self._to_str(float(match.group(1)) * scale_factor)
            return f"X{value}"

        def scale_y(match):
            value = self._to_str(float(match.group(1)) * scale_factor)
            return f"Y{value}"

        def scale_z(match):
            value = self._to_str(float(match.group(1)) * scale_factor)
            return f"Z{value}"

        # Perform scaling
        self._gcode = re.sub(f"X{self._re_num}", scale_x, self._gcode)
        self._gcode = re.sub(f"Y{self._re_num}", scale_y, self._gcode)
        self._gcode = re.sub(f"Z{self._re_num}", scale_z, self._gcode)

        # Translate back
        center_post = self.Center()
        center_delta = center_pre - center_post
        self.Translate(xyz=center_delta)

    def Speeds(self) -> np.array:
        """
        Lists all unique speed values used in G-Code.

        Returns
        -------
        np.array
             Numpy Array with one entry per speed value used in G-Code.
        """

        speeds = re.findall(f"F{self._re_num}", self._gcode)
        speeds = list(set(speeds))  # Get unique values.
        speeds = list(map(lambda x: float(x), speeds))  # string -> float
        speeds.sort()
        speeds = np.array(speeds)

        return speeds

    def Powers(self) -> np.array:
        """
        Lists all unique laser power values in G-Code.

        Returns
        -------
        np.array
            Numpy Array with one entry per power value used in G-Code.
        """

        powers = re.findall(f"M4\sS{self._re_num}", self.gcode)
        powers = list(set(powers))  # Get unique values.
        powers = list(map(lambda x: float(x), powers))  # string -> float
        powers.sort()
        powers = np.array(powers)

        return powers

<<<<<<< HEAD
=======
    def ZLevels(self) -> np.array:
        """
        Lists all unique Z-levels in G-Code.

        Returns
        -------
        np.array
            Numpy Array with one entry per Z-level used in G-Code.
        """

        # Find all Z coordinates with line number

        zlevels = re.findall(f"Z{self._re_num}", self.gcode)
        zlevels = list(map(lambda x: float(x), zlevels))

        return zlevels

    def zblocks(self) -> list:
        """
        Separates gcode into sections by Z-level.
        Useful for stacked Z operations (2.5D operations).
        True 3D operations with constant Z motion will return
        will not be useful.

        Returns:
            list: Lists of Z-block objects.
        """

        if self.gcode is None:
            raise ValueError("No G-code loaded.")

        # Separate G-code into lines.
        lines = self.gcode.splitlines()

        # List of blocks of commands by z-level.
        blocks = []
        block = []
        x = x_prev = None
        y = y_prev = None
        z = z_prev = None
        regex = re.compile(f"Z{self._re_num}")
        for line in lines:
            # If we have a Z command, start a new block.
            # TODO: need to cache from block for this block.
            if re.search(regex, line):
                blocks.append(ZBlock(lines=block, x=x_prev, y=y_prev, z=z_prev))
                x_prev = x
                y_prev = y
                z_prev = z
                block = []

            # Track starting position for next block.
            if re.search(f"X{self._re_num}", line):
                res = re.search(f"X{self._re_num}", line)
                x = float(res[0].replace("X", ""))
            if re.search(f"Y{self._re_num}", line):
                res = re.search(f"Y{self._re_num}", line)
                y = float(res[0].replace("Y", ""))
            if re.search(f"Z{self._re_num}", line):
                res = re.search(f"Z{self._re_num}", line)
                z = float(res[0].replace("Z", ""))

            # Append line to current block
            block.append(line)

        return blocks

    def zmultipass(self, z_top: float = None, stepdown: float = None):
        """
        Converts a single pass Z cut into multiple Z-passes.
        Useful for 2.5D operations.

        Algoirthm assumes that moves above the lowest Z-position are moved
        at a clearance height, thus the material z_top must be specified.

        The filename is modified to denote a multi-pass version of the
        original file.

        Arguments:
            (float) z_top: Top of material.
            (float) stepdown: Distance to step down for each pass.
        """

        if z_top is None:
            raise ValueError("z_top must be specified.")
        if stepdown is None:
            raise ValueError("stepdown must be specified.")
        if stepdown == 0:
            raise ValueError("stepdown must be non-zero.")
        if stepdown < 0:
            stepdown = -stepdown

        # Determine pass heights
        z_min = np.min(self.ZLevels())
        z_heights = np.arange(z_top - stepdown, z_min, -stepdown)
        z_heights = np.append(z_heights, z_min)
        n_heights = len(z_heights)

        # Create new filename
        fn, ext = os.path.splitext(self.filename)
        fn += f"-multipass-stepdown-{stepdown:0.3f}"
        fn += ext
        self._filename = fn

        # Process the z-blocks in the file.
        blocks = self.zblocks()
        code = ""
        op_num = 1
        for block in blocks:
            if block.z == z_min:
                # Convert to multiple passes
                op_num += 1
                for i, z in enumerate(z_heights):
                    b = copy.deepcopy(block)
                    b.z = z

                    header = "\n"
                    header += f"(Operation {op_num})\n"
                    header += f"(Pass {i+1}/{n_heights}, z={z})"

                    # Return to starting position
                    if i > 0:
                        header += f"\nG0 X{b.xstart:0.3f} Y{b.ystart:0.3f}"
                    b.prepend(header)

                    # Apppend z-lift
                    if i < n_heights - 1:
                        lift = f"G0 Z{b.zstart:0.3f}"
                        b.append(lift)

                    code += b.gcode + "\n"

            else:
                # Leave alone
                code += block.gcode

        self._gcode = code

>>>>>>> 72bf1050
    def ReplaceValue(self, command: str, oldvalue: float, newvalue: float):
        """
        Replaces a specific numeric value of a command with a new value.
        Values are matched with numpy.isclose

        Parameters
        ----------
        command: str
            Command of interest for value replacement.

        oldvalue: float
            Current value in G-Code.

        newvalue: float
            Replacement value.

        Example
        -------
        ReplaceValue(command="F",1000.0,1500.0)
        Will replace all occurences of "F1000" with "F1500"

        See also: Speeds, Powers
        """

        # Helper functions
        def check_replace(match):
            value = float(match.group(1))
            if np.isclose(value, oldvalue):
                return f"{command}{self._to_str(newvalue)}"
            else:
                return f"{command}{self._to_str(value)}"

        # Perform scaling
<<<<<<< HEAD
        self._gcode = re.sub(
            f"{command}{self._re_num}", check_replace, self.gcode
        )
=======
        self._gcode = re.sub(f"{command}{self._re_num}", check_replace, self.gcode)
>>>>>>> 72bf1050

    def Rotate(self, rotation: np.ndarray = np.eye(3)):
        """
        Performs an in-place 3D rotation of the G-Code.
        Will only modify lines that have an X, Y and Z position.

        Parameters
        ----------
        rotation: 3x3 numpy.ndarray rotation matrix.
        """

        # Steps:
        # - find our center point
        # - tranlate so we're centered at the origin.
        # - perform the rotation
        # - tranlate back to our original position
        center = self.Center()
        self.TranslateCenter()

        # Rotation
        def rot(match):
            x = float(match.group(1))
            y = float(match.group(2))
            z = float(match.group(3))

            v = np.array([x, y, z])
            # print(f'Before: {v}')
            v = np.matmul(rotation, v)
            # print(f'After : {v}')

            xs = self._to_str(v[0])
            ys = self._to_str(v[1])
            zs = self._to_str(v[2])

            return f"X{xs} Y{ys} Z{zs}"

        expr = f"X{self._re_num}\s*Y{self._re_num}\s*Z{self._re_num}"
        self._gcode = re.sub(expr, rot, self._gcode)

        # Return to starting position
        self.Translate(xyz=center)

<<<<<<< HEAD
    # def RotateAbout(self,x_center:float=0.0,y_center:float=0.0,angle_deg:float=0.0):
    #     '''
    #     Performs a 2D rotation of the G-Code in the X-Y plane about the
    #     specified point.

    #     Parameters
    #     ----------
    #     angle_deg: float
    #         Angle of rotation expressed in degrees.
    #     x_center: float
    #         X coordinate of center point of rotation.
    #     y_center: float
    #         Y coordinate of center point of rotation.

    #     See also: GcodeUtils.Center
    #     '''
    #     raise NotImplementedError()


def checkfile(filename: str):
    """
    Checks for validity of filename.
    Raise exception if filename is not valid.
    """
    from pathlib import Path

    if not isinstance(filename, str):
        raise TypeError("filename must be a string")
    if not Path(filename).exists():
        raise FileNotFoundError(f"File not found: {filename}")


@task
def powers(ctx, filename: str):
    """
    Lists all unique laser power values in G-Code.
    """

    checkfile(filename)
    gcu = GcodeUtils(file=filename)
    print(gcu.Powers())


@task
def power_replace(ctx, filename: str, old: float, new: float):
    """
    Replaces all instances of a power level with a new power level.
    """

    checkfile(filename)

    if not isinstance(old, float):
        old = float(old)
    if not isinstance(new, float):
        new = float(new)

    gcu = GcodeUtils(file=filename)
    gcu.ReplaceValue(command="M4 S", oldvalue=old, newvalue=new)
    gcu.Save()


@task
def speeds(ctx, filename: str):
    """
    Lists all unique move speed values in G-Code.
    """

    checkfile(filename)

    gcu = GcodeUtils(file=filename)
    print(gcu.Speeds())


@task
def speed_replace(ctx, filename: str, old: float, new: float):
    """
    Replaces all instances of a move speed with a new speed.
    """

    checkfile(filename)

    if not isinstance(old, float):
        old = float(old)
    if not isinstance(new, float):
        new = float(new)

    gcu = GcodeUtils(file=filename)
    gcu.ReplaceValue(command="F", oldvalue=old, newvalue=new)
    gcu.Save()


@task
def center(ctx, filename: str):
    """
    Prints the center of the G-Code.
    """

    checkfile(filename)

    gcu = GcodeUtils(file=filename)
    c = gcu.Center()
    print(f"Center: x={c[0]}, y={c[1]}, z={c[2]}")


@task
def extents(ctx, filename: str):
    """
    Prints the center of the G-Code.
    """

    checkfile(filename)

    gcu = GcodeUtils(file=filename)
    ext = gcu.Extents()
    print(f"Extents: ")
    print(f"\tx_min={ext[0]}\t\ty_min={ext[1]}\t\tz_min={ext[2]}")
    print(f"\tx_max={ext[3]}\t\ty_max={ext[4]}\t\tz_max={ext[5]}")
    print(
        f"\tdx={ext[3]-ext[0]}\t\t   dy={ext[4]-ext[1]}\t\t   dz={ext[5]-ext[2]}"
    )


# if __name__ == '__main__':

#     gcu = GcodeUtils(file='logo.nc')
#     print('Before:')
#     print(gcu.Powers())
#     print('')

#     gcu.ReplaceValue('F',1000,1000)

#     print('After:')
#     print(gcu.Powers())
#     gcu.Save()

# gu = GcodeUtils()
# gu.Load("C:\\tmp\\logo_0001.nc")
# print(f'Pre-move extents: {gu.Extents()}')
# print(f'Pre-move center : {gu.Center()}')
# gu.TranslateCenter()
# print(f'Post-move extents: {gu.Extents()}')
# print(f'Post-move center : {gu.Center()}')
# gu.SaveAs("c:\\tmp\\logo-centered.nc")

# gu.Scale(scale_factor=2)
# gu.SaveAs("c:\\tmp\\logo-scaled2x.nc")

# gu = GcodeUtils()
# fn = "notebook-logo"
# # fn = fn + "text"
# # fn = fn + "outline"
# gu.Load(fn + ".nc")
# gu.TranslateCenter()
# # gu.Translate(x=1,y=1)
# gu.SaveAs(fn + "-fixed.nc")
=======

if __name__ == "__main__":
    fn = "servo-control-module-Edge_Cuts.gbr_iso_combined_cnc.nc"
    gcu = GcodeUtils(file=fn)
    gcu.zmultipass(stepdown=0.4, z_top=1.3)
    gcu.Save()
>>>>>>> 72bf1050
<|MERGE_RESOLUTION|>--- conflicted
+++ resolved
@@ -23,11 +23,13 @@
 from invoke import task
 
 
-<<<<<<< HEAD
-=======
 class ZBlock:
     def __init__(
-        self, lines: list = [], x: float = None, y: float = None, z: float = None
+        self,
+        lines: list = [],
+        x: float = None,
+        y: float = None,
+        z: float = None,
     ) -> None:
         # Defaults
         self._z = None
@@ -181,7 +183,6 @@
         self._lines.append(gcode)
 
 
->>>>>>> 72bf1050
 class GcodeUtils:
     """
     G-Code utility class.
@@ -272,13 +273,9 @@
         with open(filename, "w") as fp:
             fp.write(self._gcode)
 
-<<<<<<< HEAD
     def Translate(
         self, x: float = 0, y: float = 0, z: float = 0, xyz: np.array = None
     ):
-=======
-    def Translate(self, x: float = 0, y: float = 0, z: float = 0, xyz: np.array = None):
->>>>>>> 72bf1050
         """
         Translates G-code by the specified X, Y and Z distances.
 
@@ -315,12 +312,6 @@
             value = float(match.group(1)) + z
             value = self._to_str(value)
             return f"Z{value}"
-<<<<<<< HEAD
-
-        self._gcode = re.sub(f"X{self._re_num}", offset_x, self._gcode)
-        self._gcode = re.sub(f"Y{self._re_num}", offset_y, self._gcode)
-        self._gcode = re.sub(f"Z{self._re_num}", offset_z, self._gcode)
-=======
 
         self._gcode = re.sub(f"X{self._re_num}", offset_x, self._gcode)
         self._gcode = re.sub(f"Y{self._re_num}", offset_y, self._gcode)
@@ -371,7 +362,6 @@
 
         self._gcode = re.sub(f"Y{self._re_num}", mirror_x, self._gcode)
         self._gcode = re.sub(f"J{self._re_num}", mirror_j, self._gcode)
->>>>>>> 72bf1050
 
     def Extents(self) -> np.array:
         """
@@ -563,8 +553,6 @@
 
         return powers
 
-<<<<<<< HEAD
-=======
     def ZLevels(self) -> np.array:
         """
         Lists all unique Z-levels in G-Code.
@@ -703,7 +691,6 @@
 
         self._gcode = code
 
->>>>>>> 72bf1050
     def ReplaceValue(self, command: str, oldvalue: float, newvalue: float):
         """
         Replaces a specific numeric value of a command with a new value.
@@ -737,13 +724,9 @@
                 return f"{command}{self._to_str(value)}"
 
         # Perform scaling
-<<<<<<< HEAD
         self._gcode = re.sub(
             f"{command}{self._re_num}", check_replace, self.gcode
         )
-=======
-        self._gcode = re.sub(f"{command}{self._re_num}", check_replace, self.gcode)
->>>>>>> 72bf1050
 
     def Rotate(self, rotation: np.ndarray = np.eye(3)):
         """
@@ -786,7 +769,6 @@
         # Return to starting position
         self.Translate(xyz=center)
 
-<<<<<<< HEAD
     # def RotateAbout(self,x_center:float=0.0,y_center:float=0.0,angle_deg:float=0.0):
     #     '''
     #     Performs a 2D rotation of the G-Code in the X-Y plane about the
@@ -942,11 +924,10 @@
 # gu.TranslateCenter()
 # # gu.Translate(x=1,y=1)
 # gu.SaveAs(fn + "-fixed.nc")
-=======
+
 
 if __name__ == "__main__":
     fn = "servo-control-module-Edge_Cuts.gbr_iso_combined_cnc.nc"
     gcu = GcodeUtils(file=fn)
     gcu.zmultipass(stepdown=0.4, z_top=1.3)
-    gcu.Save()
->>>>>>> 72bf1050
+    gcu.Save()